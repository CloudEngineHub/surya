# Surya

Surya is a document OCR toolkit that does:

- OCR in 90+ languages that benchmarks favorably vs cloud services
- Line-level text detection in any language
- Layout analysis (table, image, header, etc detection)
- Reading order detection
- Table recognition (detecting rows/columns)
- LaTeX OCR

It works on a range of documents (see [usage](#usage) and [benchmarks](#benchmarks) for more details).


|                            Detection                             |                                   OCR                                   |
|:----------------------------------------------------------------:|:-----------------------------------------------------------------------:|
|  <img src="static/images/excerpt.png" width="500px"/>  |  <img src="static/images/excerpt_text.png" width="500px"/> |

|                               Layout                               |                               Reading Order                                |
|:------------------------------------------------------------------:|:--------------------------------------------------------------------------:|
| <img src="static/images/excerpt_layout.png" width="500px"/> | <img src="static/images/excerpt_reading.jpg" width="500px"/> |

|                       Table Recognition                       |                       LaTeX OCR                        |
|:-------------------------------------------------------------:|:------------------------------------------------------:|
| <img src="static/images/scanned_tablerec.png" width="500px"/> | <img src="static/images/latex_ocr.png" width="500px"/> |


Surya is named for the [Hindu sun god](https://en.wikipedia.org/wiki/Surya), who has universal vision.

## Community

[Discord](https://discord.gg//KuZwXNGnfH) is where we discuss future development.

## Examples

| Name             |              Detection              |                                      OCR |                                     Layout |                                       Order |                                    Table Rec |
|------------------|:-----------------------------------:|-----------------------------------------:|-------------------------------------------:|--------------------------------------------:|---------------------------------------------:|
| Japanese         | [Image](static/images/japanese.jpg) | [Image](static/images/japanese_text.jpg) | [Image](static/images/japanese_layout.jpg) | [Image](static/images/japanese_reading.jpg) | [Image](static/images/japanese_tablerec.png) |
| Chinese          | [Image](static/images/chinese.jpg)  |  [Image](static/images/chinese_text.jpg) |  [Image](static/images/chinese_layout.jpg) |  [Image](static/images/chinese_reading.jpg) |                                              |
| Hindi            |  [Image](static/images/hindi.jpg)   |    [Image](static/images/hindi_text.jpg) |    [Image](static/images/hindi_layout.jpg) |    [Image](static/images/hindi_reading.jpg) |                                              |
| Arabic           |  [Image](static/images/arabic.jpg)  |   [Image](static/images/arabic_text.jpg) |   [Image](static/images/arabic_layout.jpg) |   [Image](static/images/arabic_reading.jpg) |                                              |
| Chinese + Hindi  | [Image](static/images/chi_hind.jpg) | [Image](static/images/chi_hind_text.jpg) | [Image](static/images/chi_hind_layout.jpg) | [Image](static/images/chi_hind_reading.jpg) |                                              |
| Presentation     |   [Image](static/images/pres.png)   |     [Image](static/images/pres_text.jpg) |     [Image](static/images/pres_layout.jpg) |     [Image](static/images/pres_reading.jpg) |     [Image](static/images/pres_tablerec.png) |
| Scientific Paper |  [Image](static/images/paper.jpg)   |    [Image](static/images/paper_text.jpg) |    [Image](static/images/paper_layout.jpg) |    [Image](static/images/paper_reading.jpg) |    [Image](static/images/paper_tablerec.png) |
| Scanned Document | [Image](static/images/scanned.png)  |  [Image](static/images/scanned_text.jpg) |  [Image](static/images/scanned_layout.jpg) |  [Image](static/images/scanned_reading.jpg) |  [Image](static/images/scanned_tablerec.png) |
| New York Times   |   [Image](static/images/nyt.jpg)    |      [Image](static/images/nyt_text.jpg) |      [Image](static/images/nyt_layout.jpg) |        [Image](static/images/nyt_order.jpg) |                                              |
| Scanned Form     |  [Image](static/images/funsd.png)   |    [Image](static/images/funsd_text.jpg) |    [Image](static/images/funsd_layout.jpg) |    [Image](static/images/funsd_reading.jpg) | [Image](static/images/scanned_tablerec2.png) |
| Textbook         | [Image](static/images/textbook.jpg) | [Image](static/images/textbook_text.jpg) | [Image](static/images/textbook_layout.jpg) |   [Image](static/images/textbook_order.jpg) |                                              |

# Hosted API

There is a hosted API for all surya models available [here](https://www.datalab.to/):

- Works with PDF, images, word docs, and powerpoints
- Consistent speed, with no latency spikes
- High reliability and uptime

# Commercial usage

<<<<<<< HEAD
Our model weights use a modified AI Pubs Open Rail-M license (free for research, personal use, and startups under $2M funding/revenue) and our code is GPL. For broader commercial licensing or to remove GPL requirements, visit our pricing page [here](https://www.datalab.to/pricing).
=======
I want surya to be as widely accessible as possible, while still funding my development/training costs. Research and personal usage is always okay, but there are some restrictions on commercial usage.

The weights for the models are licensed `cc-by-nc-sa-4.0`, but I will waive that for any organization under \$2M USD in gross revenue in the most recent 12-month period AND under \$2M in lifetime VC/angel funding raised. You also must not be competitive with the [Datalab API](https://www.datalab.to/).  If you want to remove the GPL license requirements (dual-license) and/or use the weights commercially over the revenue limit, check out the options [here](https://www.datalab.to).
>>>>>>> 5497449b

# Installation

You'll need python 3.10+ and PyTorch. You may need to install the CPU version of torch first if you're not using a Mac or a GPU machine.  See [here](https://pytorch.org/get-started/locally/) for more details.

Install with:

```shell
pip install surya-ocr
```

Model weights will automatically download the first time you run surya.

# Usage

- Inspect the settings in `surya/settings.py`.  You can override any settings with environment variables.
- Your torch device will be automatically detected, but you can override this.  For example, `TORCH_DEVICE=cuda`.

## Interactive App

I've included a streamlit app that lets you interactively try Surya on images or PDF files.  Run it with:

```shell
pip install streamlit pdftext
surya_gui
```

## OCR (text recognition)

This command will write out a json file with the detected text and bboxes:

```shell
surya_ocr DATA_PATH
```

- `DATA_PATH` can be an image, pdf, or folder of images/pdfs
- `--task_name` will specify which task to use for predicting the lines.  `ocr_with_boxes` is the default, which will format text and give you bboxes.  If you get bad performance, try `ocr_without_boxes`, which will give you potentially better performance but no bboxes.  For blocks like equations and paragraphs, try `block_without_boxes`.
- `--images` will save images of the pages and detected text lines (optional)
- `--output_dir` specifies the directory to save results to instead of the default
- `--page_range` specifies the page range to process in the PDF, specified as a single number, a comma separated list, a range, or comma separated ranges - example: `0,5-10,20`.
- `--disable_math` - by default, surya will recognize math in text.  This can lead to false positives - you can disable this with this flag.

The `results.json` file will contain a json dictionary where the keys are the input filenames without extensions.  Each value will be a list of dictionaries, one per page of the input document.  Each page dictionary contains:

- `text_lines` - the detected text and bounding boxes for each line
  - `text` - the text in the line
  - `confidence` - the confidence of the model in the detected text (0-1)
  - `polygon` - the polygon for the text line in (x1, y1), (x2, y2), (x3, y3), (x4, y4) format.  The points are in clockwise order from the top left.
  - `bbox` - the axis-aligned rectangle for the text line in (x1, y1, x2, y2) format.  (x1, y1) is the top left corner, and (x2, y2) is the bottom right corner.
  - `chars` - the individual characters in the line
    - `text` - the text of the character
    - `bbox` - the character bbox (same format as line bbox)
    - `polygon` - the character polygon (same format as line polygon)
    - `confidence` - the confidence of the model in the detected character (0-1)
    - `bbox_valid` - if the character is a special token or math, the bbox may not be valid
  - `words` - the individual words in the line (computed from the characters)
    - `text` - the text of the word
    - `bbox` - the word bbox (same format as line bbox)
    - `polygon` - the word polygon (same format as line polygon)
    - `confidence` - mean character confidence
    - `bbox_valid` - if the word is a special token or math, the bbox may not be valid
- `page` - the page number in the file
- `image_bbox` - the bbox for the image in (x1, y1, x2, y2) format.  (x1, y1) is the top left corner, and (x2, y2) is the bottom right corner.  All line bboxes will be contained within this bbox.

**Performance tips**

Setting the `RECOGNITION_BATCH_SIZE` env var properly will make a big difference when using a GPU.  Each batch item will use `40MB` of VRAM, so very high batch sizes are possible.  The default is a batch size `512`, which will use about 20GB of VRAM.  Depending on your CPU core count, it may help, too - the default CPU batch size is `32`.

### From python

```python
from PIL import Image
from surya.foundation import FoundationPredictor
from surya.recognition import RecognitionPredictor
from surya.detection import DetectionPredictor

image = Image.open(IMAGE_PATH)
foundation_predictor = FoundationPredictor()
recognition_predictor = RecognitionPredictor(foundation_predictor)
detection_predictor = DetectionPredictor()

predictions = recognition_predictor([image], det_predictor=detection_predictor)
```


## Text line detection

This command will write out a json file with the detected bboxes.

```shell
surya_detect DATA_PATH
```

- `DATA_PATH` can be an image, pdf, or folder of images/pdfs
- `--images` will save images of the pages and detected text lines (optional)
- `--output_dir` specifies the directory to save results to instead of the default
- `--page_range` specifies the page range to process in the PDF, specified as a single number, a comma separated list, a range, or comma separated ranges - example: `0,5-10,20`.

The `results.json` file will contain a json dictionary where the keys are the input filenames without extensions.  Each value will be a list of dictionaries, one per page of the input document.  Each page dictionary contains:

- `bboxes` - detected bounding boxes for text
  - `bbox` - the axis-aligned rectangle for the text line in (x1, y1, x2, y2) format.  (x1, y1) is the top left corner, and (x2, y2) is the bottom right corner.
  - `polygon` - the polygon for the text line in (x1, y1), (x2, y2), (x3, y3), (x4, y4) format.  The points are in clockwise order from the top left.
  - `confidence` - the confidence of the model in the detected text (0-1)
- `vertical_lines` - vertical lines detected in the document
  - `bbox` - the axis-aligned line coordinates.
- `page` - the page number in the file
- `image_bbox` - the bbox for the image in (x1, y1, x2, y2) format.  (x1, y1) is the top left corner, and (x2, y2) is the bottom right corner.  All line bboxes will be contained within this bbox.

**Performance tips**

Setting the `DETECTOR_BATCH_SIZE` env var properly will make a big difference when using a GPU.  Each batch item will use `440MB` of VRAM, so very high batch sizes are possible.  The default is a batch size `36`, which will use about 16GB of VRAM.  Depending on your CPU core count, it might help, too - the default CPU batch size is `6`.

### From python

```python
from PIL import Image
from surya.detection import DetectionPredictor

image = Image.open(IMAGE_PATH)
det_predictor = DetectionPredictor()

# predictions is a list of dicts, one per image
predictions = det_predictor([image])
```

## Layout and reading order

This command will write out a json file with the detected layout and reading order.

```shell
surya_layout DATA_PATH
```

- `DATA_PATH` can be an image, pdf, or folder of images/pdfs
- `--images` will save images of the pages and detected text lines (optional)
- `--output_dir` specifies the directory to save results to instead of the default
- `--page_range` specifies the page range to process in the PDF, specified as a single number, a comma separated list, a range, or comma separated ranges - example: `0,5-10,20`.

The `results.json` file will contain a json dictionary where the keys are the input filenames without extensions.  Each value will be a list of dictionaries, one per page of the input document.  Each page dictionary contains:

- `bboxes` - detected bounding boxes for text
  - `bbox` - the axis-aligned rectangle for the text line in (x1, y1, x2, y2) format.  (x1, y1) is the top left corner, and (x2, y2) is the bottom right corner.
  - `polygon` - the polygon for the text line in (x1, y1), (x2, y2), (x3, y3), (x4, y4) format.  The points are in clockwise order from the top left.
  - `position` - the reading order of the box.
  - `label` - the label for the bbox.  One of `Caption`, `Footnote`, `Formula`, `List-item`, `Page-footer`, `Page-header`, `Picture`, `Figure`, `Section-header`, `Table`, `Form`, `Table-of-contents`, `Handwriting`, `Text`, `Text-inline-math`.
  - `top_k` - the top-k other potential labels for the box.  A dictionary with labels as keys and confidences as values.
- `page` - the page number in the file
- `image_bbox` - the bbox for the image in (x1, y1, x2, y2) format.  (x1, y1) is the top left corner, and (x2, y2) is the bottom right corner.  All line bboxes will be contained within this bbox.

**Performance tips**

Setting the `LAYOUT_BATCH_SIZE` env var properly will make a big difference when using a GPU.  Each batch item will use `220MB` of VRAM, so very high batch sizes are possible.  The default is a batch size `32`, which will use about 7GB of VRAM.  Depending on your CPU core count, it might help, too - the default CPU batch size is `4`.

### From python

```python
from PIL import Image
from surya.layout import LayoutPredictor

image = Image.open(IMAGE_PATH)
layout_predictor = LayoutPredictor()

# layout_predictions is a list of dicts, one per image
layout_predictions = layout_predictor([image])
```

## Table Recognition

This command will write out a json file with the detected table cells and row/column ids, along with row/column bounding boxes.  If you want to get cell positions and text, along with nice formatting, check out the [marker](https://www.github.com/VikParuchuri/marker) repo.  You can use the `TableConverter` to detect and extract tables in images and PDFs.  It supports output in json (with bboxes), markdown, and html.

```shell
surya_table DATA_PATH
```

- `DATA_PATH` can be an image, pdf, or folder of images/pdfs
- `--images` will save images of the pages and detected table cells + rows and columns (optional)
- `--output_dir` specifies the directory to save results to instead of the default
- `--page_range` specifies the page range to process in the PDF, specified as a single number, a comma separated list, a range, or comma separated ranges - example: `0,5-10,20`.
- `--detect_boxes` specifies if cells should be detected.  By default, they're pulled out of the PDF, but this is not always possible. 
- `--skip_table_detection` tells table recognition not to detect tables first.  Use this if your image is already cropped to a table.

The `results.json` file will contain a json dictionary where the keys are the input filenames without extensions.  Each value will be a list of dictionaries, one per page of the input document.  Each page dictionary contains:

- `rows` - detected table rows
  - `bbox` - the bounding box of the table row
  - `row_id` - the id of the row
  - `is_header` - if it is a header row.
- `cols` - detected table columns
  - `bbox` - the bounding box of the table column
  - `col_id`- the id of the column
  - `is_header` - if it is a header column
- `cells` - detected table cells
  - `bbox` - the axis-aligned rectangle for the text line in (x1, y1, x2, y2) format.  (x1, y1) is the top left corner, and (x2, y2) is the bottom right corner.
  - `text` - if text could be pulled out of the pdf, the text of this cell.
  - `row_id` - the id of the row the cell belongs to.
  - `col_id` - the id of the column the cell belongs to.
  - `colspan` - the number of columns spanned by the cell.
  - `rowspan` - the number of rows spanned by the cell.
  - `is_header` - whether it is a header cell.
- `page` - the page number in the file
- `table_idx` - the index of the table on the page (sorted in vertical order)
- `image_bbox` - the bbox for the image in (x1, y1, x2, y2) format.  (x1, y1) is the top left corner, and (x2, y2) is the bottom right corner.  All line bboxes will be contained within this bbox.

**Performance tips**

Setting the `TABLE_REC_BATCH_SIZE` env var properly will make a big difference when using a GPU.  Each batch item will use `150MB` of VRAM, so very high batch sizes are possible.  The default is a batch size `64`, which will use about 10GB of VRAM.  Depending on your CPU core count, it might help, too - the default CPU batch size is `8`.

### From python

```python
from PIL import Image
from surya.table_rec import TableRecPredictor

image = Image.open(IMAGE_PATH)
table_rec_predictor = TableRecPredictor()

table_predictions = table_rec_predictor([image])
```

## LaTeX OCR

This command will write out a json file with the LaTeX of the equations.  You must pass in images that are already cropped to the equations.  You can do this by running the layout model, then cropping, if you want.

```shell
surya_latex_ocr DATA_PATH
```

- `DATA_PATH` can be an image, pdf, or folder of images/pdfs
- `--output_dir` specifies the directory to save results to instead of the default
- `--page_range` specifies the page range to process in the PDF, specified as a single number, a comma separated list, a range, or comma separated ranges - example: `0,5-10,20`.

The `results.json` file will contain a json dictionary where the keys are the input filenames without extensions.  Each value will be a list of dictionaries, one per page of the input document.  See the OCR section above for the format of the output.

### From python

```python
from PIL import Image
from surya.texify import TexifyPredictor

image = Image.open(IMAGE_PATH)
predictor = TexifyPredictor()

predictor([image])
```

### Interactive app

You can also run a special interactive app that lets you select equations and OCR them (kind of like MathPix snip) with:

```shell
pip install streamlit==1.40 streamlit-drawable-canvas-jsretry
texify_gui
```

## Compilation

The following models have support for compilation. You will need to set the following environment variables to enable compilation:

- Detection: `COMPILE_DETECTOR=true`
- Layout: `COMPILE_LAYOUT=true`
- Table recognition: `COMPILE_TABLE_REC=true`

Alternatively, you can also set `COMPILE_ALL=true` which will compile all models.

Here are the speedups on an A10 GPU:

| Model             | Time per page (s) | Compiled time per page (s) | Speedup (%) |
| ----------------- | ----------------- | -------------------------- | ----------- |
| Detection         | 0.108808          | 0.10521                    | 3.306742151 |
| Layout            | 0.27319           | 0.27063                    | 0.93707676  |
| Table recognition | 0.0219            | 0.01938                    | 11.50684932 |

# Limitations

- This is specialized for document OCR.  It will likely not work on photos or other images.
- It is for printed text, not handwriting (though it may work on some handwriting).
- The text detection model has trained itself to ignore advertisements.
- You can find language support for OCR in `surya/recognition/languages.py`.  Text detection, layout analysis, and reading order will work with any language.

## Troubleshooting

If OCR isn't working properly:

- Try increasing resolution of the image so the text is bigger.  If the resolution is already very high, try decreasing it to no more than a `2048px` width.
- Preprocessing the image (binarizing, deskewing, etc) can help with very old/blurry images.
- You can adjust `DETECTOR_BLANK_THRESHOLD` and `DETECTOR_TEXT_THRESHOLD` if you don't get good results.  `DETECTOR_BLANK_THRESHOLD` controls the space between lines - any prediction below this number will be considered blank space.  `DETECTOR_TEXT_THRESHOLD` controls how text is joined - any number above this is considered text.  `DETECTOR_TEXT_THRESHOLD` should always be higher than `DETECTOR_BLANK_THRESHOLD`, and both should be in the 0-1 range.  Looking at the heatmap from the debug output of the detector can tell you how to adjust these (if you see faint things that look like boxes, lower the thresholds, and if you see bboxes being joined together, raise the thresholds).

# Manual install

If you want to develop surya, you can install it manually:

- `git clone https://github.com/VikParuchuri/surya.git`
- `cd surya`
- `poetry install` - installs main and dev dependencies
- `poetry shell` - activates the virtual environment

# Benchmarks

## OCR

![Benchmark chart tesseract](static/images/benchmark_rec_chart.png)

| Model     | Time per page (s) | Avg similarity (⬆) |
|-----------|-------------------|--------------------|
| surya     | .62               | 0.97               |
| tesseract | .45               | 0.88               |

[Full language results](static/images/rec_acc_table.png)

Tesseract is CPU-based, and surya is CPU or GPU.  I tried to cost-match the resources used, so I used a 1xA6000 (48GB VRAM) for surya, and 28 CPU cores for Tesseract (same price on Lambda Labs/DigitalOcean).

### Google Cloud Vision

I benchmarked OCR against Google Cloud vision since it has similar language coverage to Surya.

![Benchmark chart google cloud](static/images/gcloud_rec_bench.png)

[Full language results](static/images/gcloud_full_langs.png)

**Methodology**

I measured normalized sentence similarity (0-1, higher is better) based on a set of real-world and synthetic pdfs.  I sampled PDFs from common crawl, then filtered out the ones with bad OCR.  I couldn't find PDFs for some languages, so I also generated simple synthetic PDFs for those.

I used the reference line bboxes from the PDFs with both tesseract and surya, to just evaluate the OCR quality.

For Google Cloud, I aligned the output from Google Cloud with the ground truth.  I had to skip RTL languages since they didn't align well.

## Text line detection

![Benchmark chart](static/images/benchmark_chart_small.png)

| Model     | Time (s)   | Time per page (s)   | precision   |   recall |
|-----------|------------|---------------------|-------------|----------|
| surya     | 47.2285    | 0.094452            | 0.835857    | 0.960807 |
| tesseract | 74.4546    | 0.290838            | 0.631498    | 0.997694 |


Tesseract is CPU-based, and surya is CPU or GPU.  I ran the benchmarks on a system with an A10 GPU, and a 32 core CPU.  This was the resource usage:

- tesseract - 32 CPU cores, or 8 workers using 4 cores each
- surya - 36 batch size, for 16GB VRAM usage

**Methodology**

Surya predicts line-level bboxes, while tesseract and others predict word-level or character-level.  It's hard to find 100% correct datasets with line-level annotations. Merging bboxes can be noisy, so I chose not to use IoU as the metric for evaluation.

I instead used coverage, which calculates:

- Precision - how well the predicted bboxes cover ground truth bboxes
- Recall - how well ground truth bboxes cover predicted bboxes

First calculate coverage for each bbox, then add a small penalty for double coverage, since we want the detection to have non-overlapping bboxes.  Anything with a coverage of 0.5 or higher is considered a match.

Then we calculate precision and recall for the whole dataset.

## Layout analysis

| Layout Type   |   precision |   recall |
|---------------|-------------|----------|
| Image         |     0.91265 |  0.93976 |
| List          |     0.80849 |  0.86792 |
| Table         |     0.84957 |  0.96104 |
| Text          |     0.93019 |  0.94571 |
| Title         |     0.92102 |  0.95404 |

Time per image - .13 seconds on GPU (A10).

**Methodology**

I benchmarked the layout analysis on [Publaynet](https://github.com/ibm-aur-nlp/PubLayNet), which was not in the training data.  I had to align publaynet labels with the surya layout labels.  I was then able to find coverage for each layout type:

- Precision - how well the predicted bboxes cover ground truth bboxes
- Recall - how well ground truth bboxes cover predicted bboxes

## Reading Order

88% mean accuracy, and .4 seconds per image on an A10 GPU.  See methodology for notes - this benchmark is not perfect measure of accuracy, and is more useful as a sanity check.

**Methodology**

I benchmarked the reading order on the layout dataset from [here](https://www.icst.pku.edu.cn/cpdp/sjzy/), which was not in the training data.  Unfortunately, this dataset is fairly noisy, and not all the labels are correct.  It was very hard to find a dataset annotated with reading order and also layout information.  I wanted to avoid using a cloud service for the ground truth.

The accuracy is computed by finding if each pair of layout boxes is in the correct order, then taking the % that are correct.

## Table Recognition

| Model             |   Row Intersection |   Col Intersection |   Time Per Image |
|-------------------|--------------------|--------------------|------------------|
| Surya             |               1    |            0.98625 |          0.30202 |
| Table transformer |               0.84 |            0.86857 |          0.08082 |

Higher is better for intersection, which the percentage of the actual row/column overlapped by the predictions.  This benchmark is mostly a sanity check - there is a more rigorous one in [marker](https://www.github.com/VikParuchuri/marker)

**Methodology**

The benchmark uses a subset of [Fintabnet](https://developer.ibm.com/exchanges/data/all/fintabnet/) from IBM.  It has labeled rows and columns.  After table recognition is run, the predicted rows and columns are compared to the ground truth.  There is an additional penalty for predicting too many or too few rows/columns.

## LaTeX OCR

| Method | edit ⬇   | time taken (s) ⬇ |
|--------|----------|------------------|
| texify | 0.122617 | 35.6345          |

This inferences texify on a ground truth set of LaTeX, then does edit distance.  This is a bit noisy, since 2 LaTeX strings that render the same can have different symbols in them.

## Running your own benchmarks

You can benchmark the performance of surya on your machine.  

- Follow the manual install instructions above.
- `poetry install --group dev` - installs dev dependencies

**Text line detection**

This will evaluate tesseract and surya for text line detection across a randomly sampled set of images from [doclaynet](https://huggingface.co/datasets/vikp/doclaynet_bench).

```shell
python benchmark/detection.py --max_rows 256
```

- `--max_rows` controls how many images to process for the benchmark
- `--debug` will render images and detected bboxes
- `--pdf_path` will let you specify a pdf to benchmark instead of the default data
- `--results_dir` will let you specify a directory to save results to instead of the default one

**Text recognition**

This will evaluate surya and optionally tesseract on multilingual pdfs from common crawl (with synthetic data for missing languages).

```shell
python benchmark/recognition.py --tesseract
```

- `--max_rows` controls how many images to process for the benchmark
- `--debug 2` will render images with detected text
- `--results_dir` will let you specify a directory to save results to instead of the default one
- `--tesseract` will run the benchmark with tesseract.  You have to run `sudo apt-get install tesseract-ocr-all` to install all tesseract data, and set `TESSDATA_PREFIX` to the path to the tesseract data folder.

- Set `RECOGNITION_BATCH_SIZE=864` to use the same batch size as the benchmark.
- Set `RECOGNITION_BENCH_DATASET_NAME=vikp/rec_bench_hist` to use the historical document data for benchmarking.  This data comes from the [tapuscorpus](https://github.com/HTR-United/tapuscorpus).

**Layout analysis**

This will evaluate surya on the publaynet dataset.

```shell
python benchmark/layout.py
```

- `--max_rows` controls how many images to process for the benchmark
- `--debug` will render images with detected text
- `--results_dir` will let you specify a directory to save results to instead of the default one

**Reading Order**

```shell
python benchmark/ordering.py
```

- `--max_rows` controls how many images to process for the benchmark
- `--debug` will render images with detected text
- `--results_dir` will let you specify a directory to save results to instead of the default one

**Table Recognition**

```shell
python benchmark/table_recognition.py --max_rows 1024 --tatr
```

- `--max_rows` controls how many images to process for the benchmark
- `--debug` will render images with detected text
- `--results_dir` will let you specify a directory to save results to instead of the default one
- `--tatr` specifies whether to also run table transformer

**LaTeX OCR**

```shell
python benchmark/texify.py --max_rows 128
```

- `--max_rows` controls how many images to process for the benchmark
- `--results_dir` will let you specify a directory to save results to instead of the default one

# Training

Text detection was trained on 4x A6000s for 3 days.  It used a diverse set of images as training data.  It was trained from scratch using a modified efficientvit architecture for semantic segmentation.

Text recognition was trained on 4x A6000s for 2 weeks.  It was trained using a modified donut model (GQA, MoE layer, UTF-16 decoding, layer config changes).

# Finetuning Surya OCR
You can now take Surya OCR further by training it on your own data with our [finetuning script](/surya/scripts/finetune_ocr.py).
It’s built on Hugging Face Trainer, and supports all the [arguments](https://huggingface.co/docs/transformers/en/main_classes/trainer#transformers.TrainingArguments) that the huggingface trainer provides, and integrations like torchrun, or deepspeed.

To setup your dataset, follow the example dataset format [here](https://huggingface.co/datasets/datalab-to/ocr_finetune_example) and provide the path to your own dataset when launching the training script.
```bash
# Tested on 1xH100 GPU
# Set --pretrained_checkpoint_path to load from a custom checkpoint, otherwise
# the default surya ocr weights will be loaded as the initialization
python surya/scripts/finetune_ocr.py \
  --output_dir $OUTPUT_DIR \
  --dataset_name datalab-to/ocr_finetune_example \
  --per_device_train_batch_size 64 \
  --gradient_checkpointing true \
  --max_sequence_length 1024
```

This is a minimal training script to get you started finetuning Surya. Our internal training stack includes character bounding box finetuning, sliding window attention with specialized attention masks, custom kernels, augmentations, and other optimizations that can push OCR accuracy well beyond standard finetuning. If you want to get the most out of your data, reach us at hi@datalab.to!

# Thanks

This work would not have been possible without amazing open source AI work:

- [Segformer](https://arxiv.org/pdf/2105.15203.pdf) from NVIDIA
- [EfficientViT](https://github.com/mit-han-lab/efficientvit) from MIT
- [timm](https://github.com/huggingface/pytorch-image-models) from Ross Wightman
- [Donut](https://github.com/clovaai/donut) from Naver
- [transformers](https://github.com/huggingface/transformers) from huggingface
- [CRAFT](https://github.com/clovaai/CRAFT-pytorch), a great scene text detection model

Thank you to everyone who makes open source AI possible.

# Citation

If you use surya (or the associated models) in your work or research, please consider citing us using the following BibTeX entry:

```bibtex
@misc{paruchuri2025surya,
  author       = {Vikas Paruchuri and Datalab Team},
  title        = {Surya: A lightweight document OCR and analysis toolkit},
  year         = {2025},
  howpublished = {\url{https://github.com/VikParuchuri/surya}},
  note         = {GitHub repository},
}<|MERGE_RESOLUTION|>--- conflicted
+++ resolved
@@ -57,13 +57,8 @@
 
 # Commercial usage
 
-<<<<<<< HEAD
 Our model weights use a modified AI Pubs Open Rail-M license (free for research, personal use, and startups under $2M funding/revenue) and our code is GPL. For broader commercial licensing or to remove GPL requirements, visit our pricing page [here](https://www.datalab.to/pricing).
-=======
-I want surya to be as widely accessible as possible, while still funding my development/training costs. Research and personal usage is always okay, but there are some restrictions on commercial usage.
-
-The weights for the models are licensed `cc-by-nc-sa-4.0`, but I will waive that for any organization under \$2M USD in gross revenue in the most recent 12-month period AND under \$2M in lifetime VC/angel funding raised. You also must not be competitive with the [Datalab API](https://www.datalab.to/).  If you want to remove the GPL license requirements (dual-license) and/or use the weights commercially over the revenue limit, check out the options [here](https://www.datalab.to).
->>>>>>> 5497449b
+
 
 # Installation
 
