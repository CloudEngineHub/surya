--- conflicted
+++ resolved
@@ -243,15 +243,10 @@
     def maybe_insert_beacon_tokens(
         self,
         input_ids: torch.Tensor,
-<<<<<<< HEAD
         input_boxes: torch.Tensor,
-        num_predicted_tokens: torch.Tensor,
-    ) -> Tuple[torch.Tensor, torch.Tensor, torch.Tensor]:
-=======
         num_predicted_tokens: torch.Tensor,
         num_new_tokens: Optional[torch.Tensor] = None,
     ) -> Tuple[torch.Tensor, torch.Tensor]:
->>>>>>> a7ffa7ee
         batch_size, seq_len = (
             input_ids.shape
         )  # seq_len can be >1 - In case of multi-token predictions
@@ -265,20 +260,12 @@
         # If no beacons needed, return original input
         needs_beacon = beacon_positions.any(dim=1)  # shape: [batch_size]
         if not needs_beacon.any():
-<<<<<<< HEAD
-            return (
-                input_ids,
-                input_boxes,
-                torch.ones(batch_size, dtype=torch.long, device=input_ids.device)
-                * seq_len,
-            )
-=======
             if num_new_tokens is None:
                 num_new_tokens = (
                     torch.ones(batch_size, dtype=torch.long, device=input_ids.device)
                     * seq_len
                 )
-            return input_ids, num_new_tokens.squeeze(1)
+            return input_ids, input_boxes, num_new_tokens.squeeze(1)
 
         beacon_insert_pos = torch.zeros(
             batch_size, dtype=torch.long, device=input_ids.device
@@ -287,7 +274,6 @@
             if needs_beacon[i]:
                 # Find first position that needs beacon
                 beacon_insert_pos[i] = torch.where(beacon_positions[i])[0]
->>>>>>> a7ffa7ee
 
         # Padded input ids.
         new_input_ids = torch.full(
@@ -296,29 +282,26 @@
             dtype=input_ids.dtype,
             device=input_ids.device,
         )
-<<<<<<< HEAD
-        new_input_ids[:, 1:] = input_ids
-
         new_input_boxes = torch.full(
             (batch_size, seq_len + 1, 6),
             -100,
             dtype=input_boxes.dtype,
             device=input_boxes.device,
         )
-        new_input_boxes[:, 1:] = input_boxes
-=======
-
         # Fill in tokens for each sequence
         for i in range(batch_size):
             if needs_beacon[i]:
                 insert_pos = beacon_insert_pos[i]
                 new_input_ids[i, insert_pos] = self.device_beacon_token
+                new_input_boxes[i, insert_pos, :] = -100
                 if insert_pos > 0:
                     new_input_ids[i, :insert_pos] = input_ids[i, :insert_pos]
+                    new_input_boxes[i, :insert_pos] = input_boxes[i, :insert_pos]
                 new_input_ids[i, insert_pos + 1 :] = input_ids[i, insert_pos:]
+                new_input_boxes[i, insert_pos + 1 :] = input_boxes[i, insert_pos:]
             else:
                 new_input_ids[i, 1:] = input_ids[i, :]
->>>>>>> a7ffa7ee
+                new_input_boxes[i, 1:] = input_boxes[i, :]
 
         # Calculate valid token counts for both padded and non padded sequences
         valid_token_counts = torch.where(
@@ -326,21 +309,9 @@
             torch.tensor(seq_len + 1, device=input_ids.device),
             torch.tensor(seq_len, device=input_ids.device),
         )
-<<<<<<< HEAD
-
-        new_input_ids[:, 0] = torch.where(
-            needs_beacon,
-            self.device_beacon_token,
-            self.device_pad_token,
-        )
 
         return new_input_ids, new_input_boxes, valid_token_counts
 
-=======
-
-        return new_input_ids, valid_token_counts
-
->>>>>>> a7ffa7ee
     def decode(
         self,
         current_inputs: Optional[ContinuousBatchInput] = None,
@@ -376,12 +347,9 @@
                 past_key_values=self.kv_cache,
                 prefill=False,
                 num_valid_tokens=num_valid_tokens,
-<<<<<<< HEAD
                 input_boxes=input_boxes,
                 embed_boxes=embed_boxes,
-=======
                 logits_to_keep=1,
->>>>>>> a7ffa7ee
             )
 
         processed_output: ContinuousBatchOutput = self.process_outputs(
@@ -407,14 +375,8 @@
             num_new_tokens = input_ids.shape[1]
 
         num_predicted_tokens += num_new_tokens
-
-<<<<<<< HEAD
         input_ids, input_boxes, num_valid_tokens = self.maybe_insert_beacon_tokens(
-            input_ids, input_boxes, num_predicted_tokens
-=======
-        input_ids, num_valid_tokens = self.maybe_insert_beacon_tokens(
-            input_ids, num_predicted_tokens, num_new_tokens
->>>>>>> a7ffa7ee
+             input_ids, input_boxes, num_predicted_tokens, num_new_tokens
         )
         position_ids = position_ids[:, -1:] + torch.arange(
             1, input_ids.shape[1] + 1, device=input_ids.device
@@ -430,10 +392,7 @@
             position_ids=position_ids,
             num_valid_tokens=num_valid_tokens,
             num_predicted_tokens=num_predicted_tokens,
-<<<<<<< HEAD
             needs_bbox_embedding=current_inputs.needs_bbox_embedding,
-=======
->>>>>>> a7ffa7ee
         )
 
         return new_input, processed_output
@@ -455,29 +414,20 @@
         """
         # No padding
         if new_seq_len == input_ids.shape[1]:
-<<<<<<< HEAD
             return (
                 input_ids,
                 bbox_preds,
-                position_ids[:, -1:]
-                + torch.arange(1, new_seq_len + 1, device=self.model.device),
-=======
-            return input_ids, position_ids[:, -1:] + torch.arange(
-                1, new_seq_len + 1, device=self.model.device
->>>>>>> a7ffa7ee
+                position_ids[:, -1:] + torch.arange(1, new_seq_len + 1, device=self.model.device),
             )
 
         pad_len = new_seq_len - input_ids.shape[1]
         padded_input_ids = torch.nn.functional.pad(
             input_ids, (pad_len, 0), value=self.device_pad_token
         )
-<<<<<<< HEAD
 
         padded_bbox_preds = torch.nn.functional.pad(
             bbox_preds, (0, 0, pad_len, 0), value=-100
         )
-=======
->>>>>>> a7ffa7ee
 
         # Since we have **left padding**, offset the new position_ids by the amount of padding
         # This ensures that the **true tokens** get the correct position_ids
@@ -489,8 +439,6 @@
 
         return padded_input_ids, padded_bbox_preds, updated_position_ids
 
-<<<<<<< HEAD
-=======
     def get_cache_position(
         self,
         seq_len: int,
@@ -514,7 +462,6 @@
         # Needs to be unsqueezed so broadcasting works
         return cache_seqlens.unsqueeze(1) + base_cache_position
 
->>>>>>> a7ffa7ee
     def prefill(
         self,
         current_inputs: Optional[ContinuousBatchInput] = None,
@@ -553,11 +500,7 @@
             padding_side="left",
             device=self.model.device,
             pad_to_multiple=self.pad_to_multiple,
-<<<<<<< HEAD
-        )
-=======
-        ).to(device=self.model.device)
->>>>>>> a7ffa7ee
+        )
 
         input_ids = processed_inputs["input_ids"].to(dtype=torch.long)
         attention_mask = processed_inputs["attention_mask"].to(dtype=torch.long)
@@ -578,7 +521,6 @@
             position_ids = self.pad_to_batch_size(
                 position_ids, batch_size=self.kv_cache.max_batch_size
             )
-<<<<<<< HEAD
             needs_bbox_embedding = self.pad_to_batch_size(
                 needs_bbox_embedding, batch_size=self.kv_cache.max_batch_size
             )
@@ -595,12 +537,6 @@
         # a big slowdown if put on device
         is_special = (
             (input_ids.unsqueeze(-1) == self.special_token_ids).any(-1).cpu()
-=======
-
-        # Find text lengths of each
-        is_special = (input_ids.unsqueeze(-1) == self.special_token_ids).any(
-            -1
->>>>>>> a7ffa7ee
         )  # (batch, seq_len)
         text_lengths = []
         for i in range(input_ids.shape[0]):
@@ -640,11 +576,8 @@
                 prefill=True,
                 num_valid_tokens=None,  # Not required during prefill
                 text_lengths=text_lengths,
-<<<<<<< HEAD
                 valid_batch_size=valid_batch_size,
-=======
                 logits_to_keep=1,
->>>>>>> a7ffa7ee
             )
 
         # Process outputs
@@ -663,7 +596,6 @@
             )
             * predicted_tokens
         )
-<<<<<<< HEAD
 
         self.kv_cache.prefill_attention_mask_update(
             attention_mask, idxs_to_merge, valid_batch_size, text_lengths
@@ -671,13 +603,6 @@
         self.kv_cache.update_text_counts(idxs_to_merge, valid_batch_size, text_lengths)
 
         full_batch = len(idxs_to_merge) == self.kv_cache.max_batch_size
-=======
-
-        self.kv_cache.prefill_attention_mask_update(
-            attention_mask, idxs_to_merge, text_lengths[:valid_batch_size]
-        )
-        self.kv_cache.update_text_counts(idxs_to_merge, text_lengths[:valid_batch_size])
->>>>>>> a7ffa7ee
 
         # If full batch, then we can ignore current_inputs
         if current_inputs is None or full_batch:
@@ -709,14 +634,9 @@
         current_needs_bbox_embedding = current_inputs.needs_bbox_embedding
 
         assert current_input_ids.shape[1] == current_position_ids.shape[1]
-<<<<<<< HEAD
         input_ids, bbox_preds, position_ids = self.pad_and_shift_input_ids_position_ids(
             processed_outputs.input_ids,
             processed_outputs.bbox_preds,
-=======
-        input_ids, position_ids = self.pad_and_shift_input_ids_position_ids(
-            processed_outputs.input_ids,
->>>>>>> a7ffa7ee
             position_ids,
             new_seq_len=current_input_ids.shape[1],
         )
@@ -732,13 +652,9 @@
         current_num_predicted_tokens[idxs_to_merge] = num_predicted_tokens[
             :valid_batch_size
         ]
-<<<<<<< HEAD
-
         current_needs_bbox_embedding[idxs_to_merge] = needs_bbox_embedding[
             :valid_batch_size
         ]
-=======
->>>>>>> a7ffa7ee
 
         new_input = ContinuousBatchInput(
             input_ids=current_input_ids,
@@ -746,10 +662,7 @@
             position_ids=current_position_ids,
             num_valid_tokens=current_num_valid_tokens,
             num_predicted_tokens=current_num_predicted_tokens,
-<<<<<<< HEAD
             needs_bbox_embedding=current_needs_bbox_embedding,
-=======
->>>>>>> a7ffa7ee
         )
 
         return new_input, processed_outputs, idxs_to_merge
@@ -831,13 +744,7 @@
             max_sliding_window = self.model.config.sliding_window
         self.setup_cache(
             batch_size,
-<<<<<<< HEAD
-            max_cache_len=max_image_tokens
-            + max_sliding_window
-            + self.extra_token_count.get(settings.TORCH_DEVICE_MODEL, 0),
-=======
-            max_cache_len=max_image_tokens + max_sliding_window,
->>>>>>> a7ffa7ee
+            max_cache_len=max_image_tokens + max_sliding_window + self.extra_token_count.get(settings.TORCH_DEVICE_MODEL, 0),
             max_sliding_window=max_sliding_window,
         )
 
@@ -868,18 +775,10 @@
         while self.prompt_queue or self.num_active_slots > 0:
             if (
                 self.num_empty_slots / batch_size
-<<<<<<< HEAD
             ) >= self.min_prefill_ratio and self.prompt_queue:
-                updated_inputs, outputs, merge_idxs = self.prefill(
-                    current_inputs, max_lookahead_tokens=max_lookahead_tokens
-                )
-                mark_step()
-=======
-            ) > self.min_prefill_ratio and self.prompt_queue:
                 updated_inputs, outputs, merge_idxs = self.prefill(
                     current_inputs, max_lookahead_tokens=0
                 )
->>>>>>> a7ffa7ee
 
                 predicted_tokens_cpu = outputs.preds.cpu()
                 scores_cpu = outputs.scores.cpu()
@@ -927,11 +826,8 @@
                 updated_inputs, outputs = self.decode(
                     current_inputs, max_lookahead_tokens=max_lookahead_tokens
                 )
-<<<<<<< HEAD
                 mark_step()
 
-=======
->>>>>>> a7ffa7ee
                 predicted_tokens_cpu = outputs.preds.cpu()
                 scores_cpu = outputs.scores.cpu()
                 bbox_preds_cpu = outputs.bbox_preds.cpu()
@@ -985,14 +881,11 @@
                             ] or (
                                 drop_repeated_tokens
                                 and detect_repeat_token(predicted_tokens[p_idx])
-<<<<<<< HEAD
                                 and task_names[p_idx]
                                 in [
                                     TaskNames.ocr_with_boxes,
                                     TaskNames.ocr_without_boxes,
                                 ]
-=======
->>>>>>> a7ffa7ee
                             )
                             if (
                                 token
