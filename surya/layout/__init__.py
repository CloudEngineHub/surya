--- conflicted
+++ resolved
@@ -3,15 +3,6 @@
 from PIL import Image
 
 from surya.common.predictor import BasePredictor
-<<<<<<< HEAD
-from surya.layout.loader import LayoutModelLoader
-from surya.layout.model.config import ID_TO_LABEL
-from surya.layout.slicer import ImageSlicer
-from surya.layout.util import prediction_to_polygon
-from surya.common.util import clean_boxes
-from surya.common.xla import mark_step
-=======
->>>>>>> 768d8d54
 from surya.layout.schema import LayoutBox, LayoutResult
 from surya.settings import settings
 from surya.foundation import FoundationPredictor, TaskNames
@@ -24,254 +15,6 @@
     batch_size = settings.LAYOUT_BATCH_SIZE
     default_batch_sizes = {"cpu": 4, "mps": 4, "cuda": 32, "xla": 16}
 
-<<<<<<< HEAD
-    def __call__(
-        self, images: List[Image.Image], batch_size: int | None = None, top_k: int = 5
-    ) -> List[LayoutResult]:
-        return self.batch_layout_detection(images, top_k=top_k, batch_size=batch_size)
-
-    def batch_layout_detection(
-        self, images: List[Image.Image], batch_size: int | None = None, top_k: int = 5
-    ) -> List[LayoutResult]:
-        assert all([isinstance(image, Image.Image) for image in images])
-        if batch_size is None:
-            batch_size = self.get_batch_size()
-
-        slicer = ImageSlicer(settings.LAYOUT_SLICE_MIN, settings.LAYOUT_SLICE_SIZE)
-
-        batches = []
-        img_counts = [slicer.slice_count(image) for image in images]
-
-        start_idx = 0
-        end_idx = 1
-        while end_idx < len(img_counts):
-            if any(
-                [
-                    sum(img_counts[start_idx:end_idx]) >= batch_size,
-                    sum(img_counts[start_idx : end_idx + 1]) > batch_size,
-                ]
-            ):
-                batches.append((start_idx, end_idx))
-                start_idx = end_idx
-            end_idx += 1
-
-        if start_idx < len(img_counts):
-            batches.append((start_idx, len(img_counts)))
-
-        results = []
-        for start_idx, end_idx in tqdm(
-            batches, desc="Recognizing layout", disable=self.disable_tqdm
-        ):
-            batch_results = []
-            batch_images = images[start_idx:end_idx]
-            batch_images = [
-                image.convert("RGB") for image in batch_images
-            ]  # also copies the image
-            batch_images, tile_positions = slicer.slice(batch_images)
-            current_batch_size = len(batch_images)
-
-            orig_sizes = [image.size for image in batch_images]
-            model_inputs = self.processor(batch_images)
-
-            batch_pixel_values = model_inputs["pixel_values"]
-            batch_pixel_values = torch.tensor(
-                np.array(batch_pixel_values), dtype=self.model.dtype
-            )
-
-            pause_token = [self.model.config.decoder.pause_token_id] * 7
-            start_token = [self.model.config.decoder.bos_token_id] * 7
-            batch_decoder_input = [
-                [start_token]
-                + [pause_token] * self.model.config.decoder.pause_token_count
-                for _ in range(current_batch_size)
-            ]
-            batch_decoder_input = torch.tensor(
-                np.stack(batch_decoder_input, axis=0), dtype=torch.long
-            )
-            inference_token_count = batch_decoder_input.shape[1]
-            if settings.LAYOUT_STATIC_CACHE:
-                batch_pixel_values = self.pad_to_batch_size(
-                    batch_pixel_values, batch_size
-                )
-                batch_decoder_input = self.pad_to_batch_size(
-                    batch_decoder_input, batch_size
-                )
-
-            # Move to device after static cache
-            batch_pixel_values = batch_pixel_values.to(self.model.device)
-            batch_decoder_input = batch_decoder_input.to(self.model.device)
-
-            decoder_position_ids = (
-                torch.ones_like(
-                    batch_decoder_input[0, :, 0],
-                    dtype=torch.int64,
-                    device=self.model.device,
-                ).cumsum(0)
-                - 1
-            )
-            self.model.decoder.model._setup_cache(
-                self.model.config, batch_size, self.model.device, self.model.dtype
-            )
-
-            batch_predictions = [[] for _ in range(current_batch_size)]
-
-            with settings.INFERENCE_MODE():
-                encoder_hidden_states = self.model.encoder(
-                    pixel_values=batch_pixel_values
-                )[0]
-                mark_step()
-
-                token_count = 0
-                # Set to the actual batch size (accounts for padding if needed)
-                all_done = torch.zeros(
-                    batch_pixel_values.shape[0],
-                    dtype=torch.bool,
-                    device=self.model.device,
-                )
-                while token_count < settings.LAYOUT_MAX_BOXES:
-                    is_prefill = token_count == 0
-                    return_dict = self.model.decoder(
-                        input_boxes=batch_decoder_input,
-                        encoder_hidden_states=encoder_hidden_states,
-                        cache_position=decoder_position_ids,
-                        use_cache=True,
-                        prefill=is_prefill,
-                    )
-                    mark_step()
-
-                    decoder_position_ids = decoder_position_ids[-1:] + 1
-                    box_logits = return_dict["bbox_logits"][:, -1, :]
-                    class_logits = return_dict["class_logits"][:, -1, :]
-                    class_logits_cpu = class_logits.cpu()
-
-                    class_preds = class_logits.argmax(-1)
-                    box_preds = box_logits * self.model.config.decoder.bbox_size
-
-                    done = (class_preds == self.model.decoder.config.eos_token_id) | (
-                        class_preds == self.model.decoder.config.pad_token_id
-                    )
-                    all_done = all_done | done
-
-                    # Move to CPU to avoid XLA issue
-                    all_done_cpu = all_done.cpu()
-                    if all_done_cpu[:current_batch_size].all():
-                        break
-
-                    batch_decoder_input = torch.cat(
-                        [box_preds.unsqueeze(1), class_preds.unsqueeze(1).unsqueeze(1)],
-                        dim=-1,
-                    )
-                    batch_decoder_input_cpu = batch_decoder_input.cpu()
-
-                    for j, (pred, status) in enumerate(
-                        zip(batch_decoder_input_cpu, all_done_cpu)
-                    ):
-                        if j >= current_batch_size:
-                            break
-
-                        if status:
-                            continue
-
-                        preds = pred[0]
-                        prediction = {
-                            "preds": preds,
-                            "token": preds,
-                            "polygon": prediction_to_polygon(
-                                preds,
-                                orig_sizes[j],
-                                self.model.config.decoder.bbox_size,
-                                self.model.config.decoder.skew_scaler,
-                            ),
-                            "label": preds[6].item()
-                            - self.model.decoder.config.special_token_count,
-                            "class_logits": class_logits_cpu[j],
-                            "orig_size": orig_sizes[j],
-                        }
-                        prediction["text_label"] = ID_TO_LABEL.get(
-                            int(prediction["label"]), None
-                        )
-                        if all(
-                            [
-                                prediction["text_label"]
-                                in ["PageHeader", "PageFooter"],
-                                prediction["polygon"][0][1]
-                                < prediction["orig_size"][1] * 0.8,
-                                prediction["polygon"][2][1]
-                                > prediction["orig_size"][1] * 0.2,
-                                prediction["polygon"][0][0]
-                                < prediction["orig_size"][0] * 0.8,
-                                prediction["polygon"][2][0]
-                                > prediction["orig_size"][0] * 0.2,
-                            ]
-                        ):
-                            # Ensure page footers only occur at the bottom of the page, headers only at top
-                            prediction["class_logits"][int(preds[6].item())] = 0
-                            new_prediction = (
-                                prediction["class_logits"].argmax(-1).item()
-                            )
-                            prediction["label"] = (
-                                new_prediction
-                                - self.model.decoder.config.special_token_count
-                            )
-                            prediction["token"][6] = new_prediction
-                            batch_decoder_input[j, -1, 6] = new_prediction
-
-                        prediction["top_k_probs"], prediction["top_k_indices"] = (
-                            torch.topk(
-                                torch.nn.functional.softmax(
-                                    prediction["class_logits"], dim=-1
-                                ),
-                                k=top_k,
-                                dim=-1,
-                            )
-                        )
-                        del prediction["class_logits"]
-                        batch_predictions[j].append(prediction)
-
-                    token_count += inference_token_count
-                    inference_token_count = batch_decoder_input.shape[1]
-                    batch_decoder_input = batch_decoder_input.to(torch.long)
-
-            for j, (pred_dict, orig_size) in enumerate(
-                zip(batch_predictions, orig_sizes)
-            ):
-                boxes = []
-                preds = [
-                    p
-                    for p in pred_dict
-                    if p["token"][6] > self.model.decoder.config.special_token_count
-                ]  # Remove special tokens, like pause
-                if len(preds) > 0:
-                    polygons = [p["polygon"] for p in preds]
-                    labels = [p["label"] for p in preds]
-                    top_k_probs = [p["top_k_probs"] for p in preds]
-                    top_k_indices = [
-                        p["top_k_indices"]
-                        - self.model.decoder.config.special_token_count
-                        for p in preds
-                    ]
-
-                    for z, (poly, label, top_k_prob, top_k_index) in enumerate(
-                        zip(polygons, labels, top_k_probs, top_k_indices)
-                    ):
-                        top_k_dict = {
-                            ID_TO_LABEL.get(int(label)): prob.item()
-                            for (label, prob) in zip(top_k_index, top_k_prob)
-                            if label > 0
-                        }
-                        label = ID_TO_LABEL[int(label)]
-                        lb = LayoutBox(
-                            polygon=poly,
-                            label=label,
-                            position=z,
-                            top_k=top_k_dict,
-                            confidence=top_k_dict[label],
-                        )
-                        boxes.append(lb)
-                boxes = clean_boxes(boxes)
-                result = LayoutResult(
-                    bboxes=boxes, image_bbox=[0, 0, orig_size[0], orig_size[1]]
-=======
     # Override base init - Do not load model
     def __init__(self, foundation_predictor: FoundationPredictor):
         self.foundation_predictor = foundation_predictor
@@ -330,7 +73,6 @@
                         top_k=top_k_dict,
                         confidence=score,
                     )
->>>>>>> 768d8d54
                 )
             # layout_boxes = clean_boxes(layout_boxes)
             layout_results.append(
